import React, { useState, useEffect, useCallback, useRef } from 'react';
import {
  View,
  Text,
  StyleSheet,
  TextInput,
  TouchableOpacity,
  KeyboardAvoidingView,
  Platform,
  ScrollView,
  Alert,
  ActivityIndicator,
  SafeAreaView,
} from 'react-native';
import { BottomTabNavigationProp } from '@react-navigation/bottom-tabs';
import { MainTabParamList } from '../types/navigation';
import { theme } from '../styles/theme';
import Icon from 'react-native-vector-icons/Ionicons';
import { isAddress, parseEther, formatEther } from 'viem';
import {
  simulateTransaction,
  executeTransaction,
  convertGasToUSD,
  SimulationResult,
} from '../services/transactionService';
import { getEthBalance, getEthPrice } from '../services/balance';
import tagService from '../services/tagService';
import { useWallet } from '../contexts/WalletContext';
import { useSettings } from '../contexts/SettingsContext';
import { getAddress } from 'viem';
import { getBalance } from '@wagmi/core';
import { config } from '../config/wagmi';
import { SupportedChainId, CHAIN_NAMES } from '../config/chains';

type PayScreenNavigationProp = BottomTabNavigationProp<
  MainTabParamList,
  'Pay'
>;

type Props = {
  navigation: PayScreenNavigationProp;
};

const PayScreen: React.FC<Props> = ({ navigation }) => {
<<<<<<< HEAD
  const { wallet } = useWallet();
=======
  const { walletAddress: contextWalletAddress, wallet } = useWallet();
>>>>>>> e3d99ea3
  const { enabledChains } = useSettings();
  
  const [recipient, setRecipient] = useState('');
  const [amountUSD, setAmountUSD] = useState('');
  const [isValidAddress, setIsValidAddress] = useState<boolean | null>(null);
  const [resolvedAddress, setResolvedAddress] = useState<string | null>(null);
  const [resolvedDisplayName, setResolvedDisplayName] = useState<string | null>(null);
  const [isResolvingTag, setIsResolvingTag] = useState(false);
  const [tagError, setTagError] = useState<string | null>(null);
  
  // Real blockchain data
  const [balance, setBalance] = useState<number>(0);
  const [ethPrice, setEthPrice] = useState<number>(1900);
<<<<<<< HEAD
  const [currentChainId, setCurrentChainId] = useState<SupportedChainId>(1);
  const [isLoadingBalance, setIsLoadingBalance] = useState(true);
  const walletAddress = wallet?.address || '';
  
  // Debug wallet state
  useEffect(() => {
    console.log('PayScreen - Wallet state:', {
      wallet,
      walletAddress,
      hasWallet: !!wallet,
      hasAddress: !!walletAddress
    });
  }, [wallet, walletAddress]);
=======
  // Initialize currentChainId based on enabledChains
  const [currentChainId, setCurrentChainId] = useState<SupportedChainId>(
    enabledChains.length > 0 ? enabledChains[0] : 1
  );
  const [isLoadingBalance, setIsLoadingBalance] = useState(true);
  // Try to get wallet address from either direct property or wallet object
  const walletAddress = contextWalletAddress || wallet?.address || '';
>>>>>>> e3d99ea3
  
  // Transaction simulation state
  const [simulation, setSimulation] = useState<SimulationResult | null>(null);
  const [isSimulating, setIsSimulating] = useState(false);
  const [gasEstimateUSD, setGasEstimateUSD] = useState<string>('0.00');
  
  // Transaction execution state
  const [isExecuting, setIsExecuting] = useState(false);

  // Set current chain based on enabled chains
  useEffect(() => {
    if (enabledChains.length > 0) {
      // Use the first enabled chain as the current chain
      const newChainId = enabledChains[0];
      if (newChainId !== currentChainId) {
        console.log('PayScreen: Changing chain from', currentChainId, 'to', newChainId);
        setCurrentChainId(newChainId);
      }
    } else {
      // Default to Ethereum mainnet if no chains are enabled
      if (currentChainId !== 1) {
        console.log('PayScreen: No chains enabled, defaulting to mainnet');
        setCurrentChainId(1);
      }
    }
  }, [enabledChains, currentChainId]);

  // Add ref to track if we're currently loading
  const loadingRef = useRef(false);
  
  // Load wallet data on component mount
  useEffect(() => {
    const loadWalletData = async () => {
      // Prevent multiple simultaneous loads
      if (loadingRef.current) {
        console.log('PayScreen: Skipping balance load - already loading');
        return;
      }
      
      loadingRef.current = true;
      
      try {
<<<<<<< HEAD
        setIsLoadingBalance(true);
        
        if (!walletAddress) {
          console.log('No wallet address available yet');
          return;
        }
        
        console.log('Loading balance for address:', walletAddress, 'on chain:', currentChainId);
=======
        console.log('PayScreen: Loading wallet data...', {
          walletAddress,
          contextWalletAddress,
          wallet,
          currentChainId,
          enabledChains
        });
        
        if (!walletAddress) {
          // No wallet address available
          console.error('PayScreen: No wallet address available');
          // Don't show alert on initial load, just log
          loadingRef.current = false;
          return;
        }
        
        console.log('PayScreen: Fetching balance for address:', walletAddress, 'on chain:', currentChainId);
>>>>>>> e3d99ea3
        
        // Get balance from the current chain
        const balanceResult = await getBalance(config, {
          address: walletAddress as `0x${string}`,
          chainId: currentChainId
        });
        
<<<<<<< HEAD
        console.log('Balance result:', balanceResult);
        
        // Load ETH price
        const priceResult = await getEthPrice();
        console.log('ETH price:', priceResult);
        
        const balanceInEth = parseFloat(formatEther(balanceResult.value));
        setBalance(balanceInEth);
        setEthPrice(priceResult);
        
        console.log('Balance set to:', balanceInEth, 'ETH');
      } catch (error) {
        console.error('Failed to load wallet data:', error);
        // Don't show alert for initial load failures
      } finally {
        setIsLoadingBalance(false);
      }
    };

    loadWalletData();
    
    // Set up periodic refresh every 30 seconds
    const intervalId = setInterval(() => {
      if (walletAddress) {
        loadWalletData();
      }
    }, 30000);
    
    return () => clearInterval(intervalId);
  }, [walletAddress, currentChainId]);
=======
        console.log('PayScreen: Balance result:', {
          value: balanceResult.value.toString(),
          formatted: formatEther(balanceResult.value),
          chainId: currentChainId
        });
        
        // Load ETH price
        const priceResult = await getEthPrice();
        console.log('PayScreen: ETH price:', priceResult);
        
        const balanceInEth = parseFloat(formatEther(balanceResult.value));
        console.log('PayScreen: Setting balance to:', balanceInEth, 'ETH');
        
        setBalance(balanceInEth);
        setEthPrice(priceResult);
        setIsLoadingBalance(false);
      } catch (error) {
        console.error('PayScreen: Failed to load wallet data:', error);
        setIsLoadingBalance(false);
        // Don't show alert for balance loading errors, just log
      } finally {
        loadingRef.current = false;
      }
    };

    if (walletAddress || contextWalletAddress) {
      setIsLoadingBalance(true);
      loadWalletData();
    } else {
      setIsLoadingBalance(false);
    }
  }, [walletAddress, contextWalletAddress, currentChainId]);
>>>>>>> e3d99ea3

  // Simulate transaction when recipient and amount are valid
  const simulateTransactionDebounced = useCallback(
    async (recipientAddr: string, amountInUSD: string) => {
      if (!recipientAddr || !amountInUSD || !walletAddress) return;
      
      // Convert USD to ETH
      const ethAmount = parseFloat(amountInUSD) / ethPrice;
      if (isNaN(ethAmount) || ethAmount <= 0) return;
      
      try {
        setIsSimulating(true);
        const amountWei = parseEther(ethAmount.toString()).toString();
        
        const result = await simulateTransaction({
          from: walletAddress,
          to: recipientAddr,
          value: amountWei,
          chainId: currentChainId,
        });
        
        setSimulation(result);
        
        if (result.success) {
          // Calculate gas cost: gasLimit * maxFeePerGas
          const gasWei = BigInt(result.gasLimit) * BigInt(result.maxFeePerGas);
          const gasUSD = await convertGasToUSD(gasWei.toString(), ethPrice);
          setGasEstimateUSD(gasUSD);
        }
      } catch (error) {
        console.error('Simulation failed:', error);
        setSimulation(null);
      } finally {
        setIsSimulating(false);
      }
    },
    [walletAddress, ethPrice, currentChainId]
  );

  useEffect(() => {
    if (isValidAddress && amountUSD && !isNaN(parseFloat(amountUSD)) && resolvedAddress) {
      // Debounce simulation calls
      const timeoutId = setTimeout(() => {
        simulateTransactionDebounced(resolvedAddress, amountUSD);
      }, 500);
      
      return () => clearTimeout(timeoutId);
    } else {
      setSimulation(null);
    }
  }, [resolvedAddress, amountUSD, isValidAddress, simulateTransactionDebounced]);

  const handleRecipientChange = async (text: string) => {
    // Remove @ if user types it
    const cleanText = text.replace(/^@/, '');
    setRecipient(cleanText);
    setResolvedAddress(null);
    setResolvedDisplayName(null);
    setTagError(null);

    // Handle empty input
    if (!cleanText) {
      setIsValidAddress(null);
      return;
    }

    // Check if it's an Ethereum address (user pasted an address)
    if (cleanText.startsWith('0x')) {
      // Ethereum address validation
      try {
        const isValid = isAddress(cleanText);
        setIsValidAddress(isValid);
        if (isValid) {
          // Get checksummed address
          const checksummedAddress = getAddress(cleanText);
          setResolvedAddress(checksummedAddress);
        }
      } catch {
        setIsValidAddress(false);
      }
    } else {
      // Assume it's a tag/username
      setIsResolvingTag(true);
      
      try {
        const tagValidation = tagService.validateTag(cleanText);
        
        if (tagValidation.isValid) {
          const tagMapping = await tagService.getTagMapping(cleanText);
          
          if (tagMapping) {
            setResolvedAddress(tagMapping.address);
            setResolvedDisplayName(tagMapping.displayName || cleanText);
            setIsValidAddress(true);
          } else {
            setIsValidAddress(false);
            setTagError('Username not found');
          }
        } else {
          setIsValidAddress(false);
          setTagError(tagValidation.error || 'Invalid username');
        }
      } catch (error) {
        console.error('Tag resolution error:', error);
        setIsValidAddress(false);
        setTagError(error instanceof Error ? error.message : 'Network error');
      } finally {
        setIsResolvingTag(false);
      }
    }
  };

  const handleAmountChange = (text: string) => {
    // Only allow numbers and one decimal point
    const cleaned = text.replace(/[^0-9.]/g, '');
    const parts = cleaned.split('.');
    if (parts.length > 2) return;
    if (parts[1]?.length > 2) return; // Max 2 decimal places for USD
    setAmountUSD(cleaned);
  };

  const handleSend = async () => {
    if (!isValidAddress) {
      const errorMessage = tagError || 'Please enter a valid username or Ethereum address.';
      Alert.alert('Invalid Recipient', errorMessage);
      return;
    }

    if (!amountUSD || parseFloat(amountUSD) === 0) {
      Alert.alert('Invalid Amount', 'Please enter an amount to send.');
      return;
    }
    
    // Convert USD to ETH for the transaction
    const ethAmount = parseFloat(amountUSD) / ethPrice;

    if (!simulation || !simulation.success) {
      Alert.alert('Transaction Error', simulation?.error || 'Unable to simulate transaction');
      return;
    }

    // Show transaction preview with warnings
    const warningMessages = simulation.warnings
      .filter(w => w.severity === 'warning')
      .map(w => w.message)
      .join('\n');

    const gasEth = formatEther(
      BigInt(simulation.gasLimit) * BigInt(simulation.maxFeePerGas)
    );

    const recipientDisplay = resolvedDisplayName 
      ? `@${recipient} (${resolvedDisplayName})`
      : recipient.startsWith('0x') 
        ? `${recipient.slice(0, 6)}...${recipient.slice(-4)}`
        : `@${recipient}`;
    
    const confirmMessage = `
Send $${amountUSD} to ${recipientDisplay}
Network: ${CHAIN_NAMES[currentChainId] || 'Unknown'}

Amount: ${ethAmount.toFixed(6)} ETH
Network Fee: ~${parseFloat(gasEth).toFixed(6)} ETH (~$${gasEstimateUSD})
Total: ${(ethAmount + parseFloat(gasEth)).toFixed(6)} ETH (~$${(parseFloat(amountUSD) + parseFloat(gasEstimateUSD)).toFixed(2)})

${warningMessages ? '\n⚠️ Warnings:\n' + warningMessages : ''}

This action requires biometric authentication.`;

    Alert.alert(
      'Confirm Transaction',
      confirmMessage,
      [
        { text: 'Cancel', style: 'cancel' },
        {
          text: 'Send',
          style: 'default',
          onPress: executeTransactionHandler,
        },
      ]
    );
  };

  const executeTransactionHandler = async () => {
    if (!simulation) return;

    try {
      setIsExecuting(true);

      if (!walletAddress) {
        Alert.alert('Error', 'No wallet address available');
        return;
      }

      // Convert USD to ETH for the transaction
      const ethAmount = parseFloat(amountUSD) / ethPrice;
      const amountWei = parseEther(ethAmount.toString()).toString();
      
      const result = await executeTransaction({
        from: walletAddress,
        to: resolvedAddress || recipient,
        value: amountWei,
        chainId: currentChainId,
      });

      // Success
      Alert.alert(
        'Transaction Sent!',
        `Transaction Hash: ${result.transactionHash}\n\nYour transaction is being processed on ${CHAIN_NAMES[currentChainId] || 'the network'}.`,
        [
          {
            text: 'View Home',
            onPress: () => {
              // Reset form
              setRecipient('');
              setAmountUSD('');
              setSimulation(null);
              setResolvedAddress(null);
              setResolvedDisplayName(null);
              setTagError(null);
              navigation.navigate('Home');
            },
          },
        ]
      );
    } catch (error) {
      console.error('Transaction failed:', error);
      Alert.alert(
        'Transaction Failed',
        error instanceof Error ? error.message : 'Unknown error occurred'
      );
    } finally {
      setIsExecuting(false);
    }
  };

  // Calculate ETH equivalent and total amounts
  const ethAmount = amountUSD ? parseFloat(amountUSD) / ethPrice : 0;
  const gasEstimateEth = simulation && simulation.success ? 
    parseFloat(formatEther(
      BigInt(simulation.gasLimit) * BigInt(simulation.maxFeePerGas)
    )) : 0.0003; // Fallback estimate
  
  const totalAmountETH = ethAmount + gasEstimateEth;
  const totalAmountUSD = parseFloat(amountUSD || '0') + parseFloat(gasEstimateUSD);
  const isInsufficientBalance = totalAmountETH > balance;
  const balanceUSD = balance * ethPrice;

  return (
    <SafeAreaView style={styles.container}>
      <KeyboardAvoidingView
        behavior={Platform.OS === 'ios' ? 'padding' : 'height'}
        style={styles.container}
      >
        <ScrollView
        style={styles.scrollView}
        contentContainerStyle={styles.contentContainer}
        keyboardShouldPersistTaps="handled"
      >
        {/* Balance Display - USD First */}
        <View style={styles.balanceSection}>
          <Text style={styles.balanceLabel}>
            Available Balance {enabledChains.length > 0 && CHAIN_NAMES[currentChainId] ? `(${CHAIN_NAMES[currentChainId]})` : ''}
          </Text>
          {isLoadingBalance ? (
<<<<<<< HEAD
            <View style={styles.loadingContainer}>
              <ActivityIndicator size="small" color={theme.colors.primary} />
              <Text style={styles.loadingText}>Loading balance...</Text>
=======
            <View>
              <ActivityIndicator size="large" color={theme.colors.primary} />
              <Text style={styles.balanceETH}>Loading balance...</Text>
            </View>
          ) : !walletAddress ? (
            <View>
              <Text style={styles.balanceAmount}>$0.00</Text>
              <Text style={styles.balanceETH}>No wallet connected</Text>
>>>>>>> e3d99ea3
            </View>
          ) : (
            <>
              <Text style={styles.balanceAmount}>
                ${balanceUSD.toFixed(2)}
              </Text>
              <Text style={styles.balanceETH}>{balance.toFixed(4)} ETH</Text>
            </>
          )}
        </View>

        {/* Recipient Input */}
        <View style={styles.inputSection}>
          <Text style={styles.inputLabel}>To</Text>
          <View style={styles.inputContainer}>
            <Text style={styles.atSymbol}>@</Text>
            <TextInput
              style={styles.input}
              value={recipient}
              onChangeText={handleRecipientChange}
              placeholder="username"
              placeholderTextColor={theme.colors.text.tertiary}
              autoCapitalize="none"
              autoCorrect={false}
            />
            {recipient.length > 0 && isValidAddress !== null && (
              <View style={styles.validationContainer}>
                {isResolvingTag ? (
                  <ActivityIndicator size="small" color={theme.colors.primary} />
                ) : (
                  <Icon
                    name={isValidAddress ? 'checkmark-circle' : 'close-circle'}
                    size={24}
                    color={isValidAddress ? theme.colors.success : theme.colors.danger}
                  />
                )}
              </View>
            )}
          </View>
          {/* Show resolved display name */}
          {resolvedDisplayName && !recipient.startsWith('0x') && (
            <Text style={styles.resolvedName}>
              {resolvedDisplayName}
            </Text>
          )}
          {/* Show resolved address for tags */}
          {resolvedAddress && !recipient.startsWith('0x') && (
            <Text style={styles.resolvedAddress}>
              {resolvedAddress.slice(0, 6)}...{resolvedAddress.slice(-4)}
            </Text>
          )}
          {/* Show error message */}
          {tagError && !isResolvingTag && (
            <Text style={styles.errorText}>
              {tagError}
            </Text>
          )}
          {/* Subtle hint about address support */}
          <Text style={styles.inputHint}>
            You can also paste an Ethereum address
          </Text>
        </View>

        {/* Amount Input - USD First */}
        <View style={styles.inputSection}>
          <Text style={styles.inputLabel}>Amount</Text>
          <View style={styles.amountContainer}>
            <View style={styles.inputContainer}>
              <Text style={styles.currencySymbol}>$</Text>
              <TextInput
                style={[styles.input, styles.amountInput]}
                value={amountUSD}
                onChangeText={handleAmountChange}
                placeholder="0.00"
                placeholderTextColor={theme.colors.text.tertiary}
                keyboardType="decimal-pad"
              />
              <Text style={styles.currencyLabel}>USD</Text>
            </View>
            {amountUSD && (
              <Text style={styles.ethEquivalent}>
                ≈ {ethAmount.toFixed(6)} ETH
              </Text>
            )}
          </View>
        </View>

        {/* Transaction Summary */}
        {amountUSD && (
          <View style={styles.summaryCard}>
            <View style={styles.summaryRow}>
              <Text style={styles.summaryLabel}>Amount</Text>
              <Text style={styles.summaryValue}>
                ${amountUSD} ({ethAmount.toFixed(6)} ETH)
              </Text>
            </View>
            <View style={styles.summaryRow}>
              <Text style={styles.summaryLabel}>Network Fee</Text>
              <View style={styles.gasEstimateContainer}>
                {isSimulating ? (
                  <ActivityIndicator size="small" color={theme.colors.primary} />
                ) : (
                  <Text style={styles.summaryValue}>
                    ~{gasEstimateEth.toFixed(6)} ETH
                    {gasEstimateUSD !== '0.00' && (
                      <Text style={styles.gasUSD}> (~${gasEstimateUSD})</Text>
                    )}
                  </Text>
                )}
              </View>
            </View>
            
            {/* Warnings */}
            {simulation?.warnings && simulation.warnings.length > 0 && (
              <View style={styles.warningsContainer}>
                {simulation.warnings.map((warning, index) => (
                  <View key={index} style={styles.warningRow}>
                    <Icon
                      name={warning.severity === 'error' ? 'alert-circle' : 'warning'}
                      size={16}
                      color={warning.severity === 'error' ? theme.colors.danger : theme.colors.warning}
                    />
                    <Text style={[
                      styles.warningText,
                      warning.severity === 'error' && styles.errorText
                    ]}>
                      {warning.message}
                    </Text>
                  </View>
                ))}
              </View>
            )}
            
            <View style={styles.divider} />
            <View style={styles.summaryRow}>
              <Text style={styles.summaryTotalLabel}>Total</Text>
              <Text style={[
                styles.summaryTotalValue,
                isInsufficientBalance && styles.insufficientBalance,
              ]}>
                ${totalAmountUSD.toFixed(2)} ({totalAmountETH.toFixed(6)} ETH)
              </Text>
            </View>
          </View>
        )}

        {/* Send Button */}
        <View style={styles.buttonSection}>
          <TouchableOpacity
            style={[
              styles.sendButton,
              (!isValidAddress || !amountUSD || isInsufficientBalance || isExecuting || (simulation && !simulation.success)) && styles.sendButtonDisabled,
            ]}
            onPress={handleSend}
            disabled={!isValidAddress || !amountUSD || isInsufficientBalance || isExecuting || (simulation && !simulation.success)}
          >
            {isExecuting ? (
              <ActivityIndicator size="small" color={theme.colors.text.inverse} />
            ) : (
              <Text style={[
                styles.sendButtonText,
                (!isValidAddress || !amountUSD || isInsufficientBalance || (simulation && !simulation.success)) && styles.sendButtonTextDisabled,
              ]}>
                {isInsufficientBalance 
                  ? 'Insufficient Balance' 
                  : simulation && !simulation.success 
                    ? 'Transaction Error'
                    : 'Send'}
              </Text>
            )}
          </TouchableOpacity>
        </View>
      </ScrollView>
      </KeyboardAvoidingView>
    </SafeAreaView>
  );
};

const styles = StyleSheet.create({
  container: {
    flex: 1,
    backgroundColor: theme.colors.background,
  },
  scrollView: {
    flex: 1,
  },
  contentContainer: {
    paddingHorizontal: theme.spacing.lg,
    paddingBottom: theme.spacing.xl,
  },
  balanceSection: {
    alignItems: 'center',
    paddingVertical: theme.spacing.xl,
  },
  balanceLabel: {
    ...theme.typography.footnote,
    color: theme.colors.text.tertiary,
    marginBottom: theme.spacing.xs,
  },
  balanceAmount: {
    ...theme.typography.title1,
    color: theme.colors.text.primary,
    marginBottom: theme.spacing.xs,
  },
  balanceETH: {
    ...theme.typography.callout,
    color: theme.colors.text.secondary,
  },
  inputSection: {
    marginBottom: theme.spacing.xl,
  },
  inputLabel: {
    ...theme.typography.headline,
    color: theme.colors.text.primary,
    marginBottom: theme.spacing.sm,
  },
  inputContainer: {
    flexDirection: 'row',
    alignItems: 'center',
    backgroundColor: theme.colors.surface,
    borderRadius: theme.borderRadius.lg,
    paddingHorizontal: theme.spacing.md,
    height: 56,
  },
  input: {
    flex: 1,
    ...theme.typography.body,
    color: theme.colors.text.primary,
    padding: 0,
  },
  amountContainer: {
    gap: theme.spacing.sm,
  },
  amountInput: {
    ...theme.typography.title2,
  },
  currencyLabel: {
    ...theme.typography.headline,
    color: theme.colors.text.secondary,
    marginLeft: theme.spacing.sm,
  },
  ethEquivalent: {
    ...theme.typography.footnote,
    color: theme.colors.text.tertiary,
    paddingHorizontal: theme.spacing.sm,
  },
  atSymbol: {
    ...theme.typography.body,
    color: theme.colors.text.secondary,
    marginRight: theme.spacing.xs,
  },
  currencySymbol: {
    ...theme.typography.title2,
    color: theme.colors.text.secondary,
    marginRight: theme.spacing.xs,
  },
  resolvedName: {
    ...theme.typography.callout,
    color: theme.colors.text.primary,
    marginTop: theme.spacing.xs,
    paddingHorizontal: theme.spacing.sm,
    fontWeight: '600',
  },
  errorText: {
    ...theme.typography.caption1,
    color: theme.colors.danger,
    marginTop: theme.spacing.xs,
    paddingHorizontal: theme.spacing.sm,
  },
  inputHint: {
    ...theme.typography.caption2,
    color: theme.colors.text.quaternary,
    marginTop: theme.spacing.xs,
    paddingHorizontal: theme.spacing.sm,
    fontStyle: 'italic',
  },
  summaryCard: {
    backgroundColor: theme.colors.surface,
    borderRadius: theme.borderRadius.lg,
    padding: theme.spacing.lg,
    marginVertical: theme.spacing.lg,
  },
  summaryRow: {
    flexDirection: 'row',
    justifyContent: 'space-between',
    marginBottom: theme.spacing.sm,
  },
  summaryLabel: {
    ...theme.typography.callout,
    color: theme.colors.text.secondary,
  },
  summaryValue: {
    ...theme.typography.callout,
    color: theme.colors.text.primary,
    fontWeight: '600',
  },
  divider: {
    height: 1,
    backgroundColor: theme.colors.border,
    marginVertical: theme.spacing.sm,
  },
  summaryTotalLabel: {
    ...theme.typography.headline,
    color: theme.colors.text.primary,
  },
  summaryTotalValue: {
    ...theme.typography.headline,
    color: theme.colors.text.primary,
    fontWeight: '700',
  },
  insufficientBalance: {
    color: theme.colors.danger,
  },
  buttonSection: {
    marginTop: theme.spacing.lg,
  },
  sendButton: {
    backgroundColor: theme.colors.primary,
    paddingVertical: theme.spacing.md,
    borderRadius: theme.borderRadius.lg,
    alignItems: 'center',
    ...theme.shadows.md,
  },
  sendButtonDisabled: {
    backgroundColor: theme.colors.surface,
    ...theme.shadows.sm,
  },
  sendButtonText: {
    ...theme.typography.headline,
    color: theme.colors.text.inverse,
  },
  sendButtonTextDisabled: {
    color: theme.colors.text.tertiary,
  },
  gasEstimateContainer: {
    alignItems: 'flex-end',
  },
  gasUSD: {
    ...theme.typography.caption2,
    color: theme.colors.text.tertiary,
  },
  warningsContainer: {
    marginTop: theme.spacing.sm,
    marginBottom: theme.spacing.sm,
  },
  warningRow: {
    flexDirection: 'row',
    alignItems: 'flex-start',
    marginBottom: theme.spacing.xs,
    gap: theme.spacing.xs,
  },
  warningText: {
    ...theme.typography.caption1,
    color: theme.colors.warning,
    flex: 1,
  },
  validationContainer: {
    width: 24,
    height: 24,
    justifyContent: 'center',
    alignItems: 'center',
  },
  resolvedAddress: {
    ...theme.typography.caption1,
    color: theme.colors.text.tertiary,
    marginTop: theme.spacing.xs,
    paddingHorizontal: theme.spacing.sm,
  },
  networkSelector: {
    paddingTop: theme.spacing.lg,
    paddingHorizontal: theme.spacing.lg,
    paddingBottom: theme.spacing.sm,
  },
  networkLabel: {
    ...theme.typography.footnote,
    color: theme.colors.text.tertiary,
    marginBottom: theme.spacing.sm,
    textAlign: 'center',
  },
  networkButtons: {
    flexDirection: 'row',
    justifyContent: 'center',
    gap: theme.spacing.sm,
  },
  networkButton: {
    paddingHorizontal: theme.spacing.lg,
    paddingVertical: theme.spacing.sm,
    borderRadius: theme.borderRadius.md,
    backgroundColor: theme.colors.surface,
    minWidth: 100,
    alignItems: 'center',
  },
  networkButtonActive: {
    backgroundColor: theme.colors.primary,
  },
  networkButtonText: {
    ...theme.typography.callout,
    color: theme.colors.text.secondary,
    fontWeight: '500',
  },
  networkButtonTextActive: {
    color: theme.colors.text.inverse,
    fontWeight: '600',
  },
  loadingContainer: {
    flexDirection: 'row',
    alignItems: 'center',
    gap: theme.spacing.sm,
    paddingVertical: theme.spacing.sm,
  },
  loadingText: {
    ...theme.typography.footnote,
    color: theme.colors.text.secondary,
  },
});

export default PayScreen;<|MERGE_RESOLUTION|>--- conflicted
+++ resolved
@@ -42,11 +42,7 @@
 };
 
 const PayScreen: React.FC<Props> = ({ navigation }) => {
-<<<<<<< HEAD
-  const { wallet } = useWallet();
-=======
   const { walletAddress: contextWalletAddress, wallet } = useWallet();
->>>>>>> e3d99ea3
   const { enabledChains } = useSettings();
   
   const [recipient, setRecipient] = useState('');
@@ -60,21 +56,6 @@
   // Real blockchain data
   const [balance, setBalance] = useState<number>(0);
   const [ethPrice, setEthPrice] = useState<number>(1900);
-<<<<<<< HEAD
-  const [currentChainId, setCurrentChainId] = useState<SupportedChainId>(1);
-  const [isLoadingBalance, setIsLoadingBalance] = useState(true);
-  const walletAddress = wallet?.address || '';
-  
-  // Debug wallet state
-  useEffect(() => {
-    console.log('PayScreen - Wallet state:', {
-      wallet,
-      walletAddress,
-      hasWallet: !!wallet,
-      hasAddress: !!walletAddress
-    });
-  }, [wallet, walletAddress]);
-=======
   // Initialize currentChainId based on enabledChains
   const [currentChainId, setCurrentChainId] = useState<SupportedChainId>(
     enabledChains.length > 0 ? enabledChains[0] : 1
@@ -82,7 +63,6 @@
   const [isLoadingBalance, setIsLoadingBalance] = useState(true);
   // Try to get wallet address from either direct property or wallet object
   const walletAddress = contextWalletAddress || wallet?.address || '';
->>>>>>> e3d99ea3
   
   // Transaction simulation state
   const [simulation, setSimulation] = useState<SimulationResult | null>(null);
@@ -125,16 +105,6 @@
       loadingRef.current = true;
       
       try {
-<<<<<<< HEAD
-        setIsLoadingBalance(true);
-        
-        if (!walletAddress) {
-          console.log('No wallet address available yet');
-          return;
-        }
-        
-        console.log('Loading balance for address:', walletAddress, 'on chain:', currentChainId);
-=======
         console.log('PayScreen: Loading wallet data...', {
           walletAddress,
           contextWalletAddress,
@@ -152,7 +122,6 @@
         }
         
         console.log('PayScreen: Fetching balance for address:', walletAddress, 'on chain:', currentChainId);
->>>>>>> e3d99ea3
         
         // Get balance from the current chain
         const balanceResult = await getBalance(config, {
@@ -160,38 +129,6 @@
           chainId: currentChainId
         });
         
-<<<<<<< HEAD
-        console.log('Balance result:', balanceResult);
-        
-        // Load ETH price
-        const priceResult = await getEthPrice();
-        console.log('ETH price:', priceResult);
-        
-        const balanceInEth = parseFloat(formatEther(balanceResult.value));
-        setBalance(balanceInEth);
-        setEthPrice(priceResult);
-        
-        console.log('Balance set to:', balanceInEth, 'ETH');
-      } catch (error) {
-        console.error('Failed to load wallet data:', error);
-        // Don't show alert for initial load failures
-      } finally {
-        setIsLoadingBalance(false);
-      }
-    };
-
-    loadWalletData();
-    
-    // Set up periodic refresh every 30 seconds
-    const intervalId = setInterval(() => {
-      if (walletAddress) {
-        loadWalletData();
-      }
-    }, 30000);
-    
-    return () => clearInterval(intervalId);
-  }, [walletAddress, currentChainId]);
-=======
         console.log('PayScreen: Balance result:', {
           value: balanceResult.value.toString(),
           formatted: formatEther(balanceResult.value),
@@ -224,7 +161,6 @@
       setIsLoadingBalance(false);
     }
   }, [walletAddress, contextWalletAddress, currentChainId]);
->>>>>>> e3d99ea3
 
   // Simulate transaction when recipient and amount are valid
   const simulateTransactionDebounced = useCallback(
@@ -490,11 +426,6 @@
             Available Balance {enabledChains.length > 0 && CHAIN_NAMES[currentChainId] ? `(${CHAIN_NAMES[currentChainId]})` : ''}
           </Text>
           {isLoadingBalance ? (
-<<<<<<< HEAD
-            <View style={styles.loadingContainer}>
-              <ActivityIndicator size="small" color={theme.colors.primary} />
-              <Text style={styles.loadingText}>Loading balance...</Text>
-=======
             <View>
               <ActivityIndicator size="large" color={theme.colors.primary} />
               <Text style={styles.balanceETH}>Loading balance...</Text>
@@ -503,7 +434,6 @@
             <View>
               <Text style={styles.balanceAmount}>$0.00</Text>
               <Text style={styles.balanceETH}>No wallet connected</Text>
->>>>>>> e3d99ea3
             </View>
           ) : (
             <>
